--- conflicted
+++ resolved
@@ -18,11 +18,7 @@
 class VisitAttribute(Base):
     """
     The class encapsulating the data for an iHMP visit attribute.
-<<<<<<< HEAD
     This class contains all the fields required to save a visit attribute in
-=======
-    This class contains all the fields required to save a VisitAttribute in
->>>>>>> 1ead7c83
     OSDF.
 
     Attributes:
@@ -305,11 +301,8 @@
         Returns:
             Tuple of strings of required properties.
         """
-<<<<<<< HEAD
         module_logger.debug("In required_fields.")
 
-=======
->>>>>>> 1ead7c83
         return ("comment", "study", "tags")
 
     @staticmethod
@@ -339,13 +332,9 @@
         attrib.tags = attrib_data['meta']['tags']
 
         # Handle optional fields
-<<<<<<< HEAD
-        for (propname, spec) in VisitAttribute.__dict.iteritems():
-=======
         attrib_metadata = attrib_data['meta']
         for (propname, spec) in VisitAttribute.__dict.iteritems():
             _cls = spec[0]
->>>>>>> 1ead7c83
             section = spec[1]
 
             ## We need to handle any DiseaseMeta props separately here
@@ -354,32 +343,12 @@
 
             module_logger.debug("In section %s", section)
 
-<<<<<<< HEAD
-            # Couple special cases to handle here.
-=======
             # Handle any special cases that we need too.
->>>>>>> 1ead7c83
             if (section == "excercise" or
                (propname.startswith('breakfast') or propname.startswith('lunch') or
                 propname.startswith('dinner'))):
                 (propbase, propkey) = propname.split('_', 1)
 
-<<<<<<< HEAD
-                propval = attrib_data['meta'].get(section, {}).get(propbase, {}).get(propkey)
-            else:
-                if propname == "sixtym_gluc":
-                    propname = "60m_gluc"
-                elif propname == "thirtym_gluc":
-                    propname = "30m_gluc"
-
-                propval = attrib_data['meta'].get(section, {}).get(propname)
-
-            module_logger.debug("Prop: %s, value: %s", propname, propval)
-
-            if propval:
-                module_logger.debug("Setting prop %s to %s", propname, propval)
-                setattr(attrib, propname, propval)
-=======
                 propval = attrib_metadata.get(section, {}).get(propbase, {}).get(propkey)
             elif propname == "sixtym_gluc":
                 propval = attrib_metadata.get(section, {}).get('60m_gluc')
@@ -391,7 +360,6 @@
             if propval:
                 module_logger.debug("Setting prop %s to %s", propname, propval)
                 setattr(attrib, propname, _cls(propval))
->>>>>>> 1ead7c83
 
         # If any of the DiseaseMeta props exist we can handle them now
         if attrib_data['meta'].get('disease'):
