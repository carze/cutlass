<<<<<<< HEAD
from datetime import datetime

DATE_FORMAT = '%Y-%m-%d'
=======
import os
import sys
import inspect

PYTHON_MIN_VERSION = (2, 7, 0)
PYTHON_MAX_VERSION = (3, 0, 0)
>>>>>>> b372e256

def enforce_dict(func):
    def wrapper(self, arg):
        if type(arg) is not dict:
            raise ValueError("Invalid type provided. Must be a dict.")
        func(self, arg)

    return wrapper

def enforce_int(func):
    def wrapper(self, arg):
        if type(arg) is not int:
            raise ValueError("Invalid type provided. Must be an int.")
        func(self, arg)

    return wrapper

def enforce_string(func):
    def wrapper(self, arg):
        if type(arg) is not str:
            raise ValueError("Invalid type provided. Must be a string.")
        func(self, arg)

    return wrapper

<<<<<<< HEAD
def enforce_past_date(func):
    def wrapper(self, date):
        try:
            parsed = datetime.strptime(date, DATE_FORMAT)
        except ValueError:
            raise ValueError("Invalid date. Must be in YYYY-MM-DD format.")

        now = datetime.now()
        if parsed > now:
            raise ValueError("Date must be in the past, not the future.")

        func(self, date)

    return wrapper
=======
def check_python_version(min_version=PYTHON_MIN_VERSION,
                         max_version=PYTHON_MAX_VERSION,
                         raise_exception_on_fail=False,
                         name=None, print_on_fail=True,
                         exit_on_fail=True,
                         return_error_msg=False):
    """
    Check the Python version compatibility.
    By default this method uses constants to define the minimum and maximum
    Python versions required. It's possible to override this by passing new
    values on ``min_version`` and ``max_version`` parameters.
    It will run a ``sys.exit`` or raise a ``UtilError`` if the version of
    Python detected it not compatible.
    min_version[in]               Tuple with the minimum Python version
                                  required (inclusive).
    max_version[in]               Tuple with the maximum Python version
                                  required (exclusive).
    raise_exception_on_fail[in]   Boolean, it will raise a ``UtilError`` if
                                  True and Python detected is not compatible.
    name[in]                      String for a custom name, if not provided
                                  will get the module name from where this
                                  function was called.
    print_on_fail[in]             If True, print error else do not print
                                  error on failure.
    exit_on_fail[in]              If True, issue exit() else do not exit()
                                  on failure.
    return_error_msg[in]          If True, and is not compatible
                                  returns (result, error_msg) tuple.
    """

    # Only use the fields: major, minor and micro
    sys_version = sys.version_info[:3]

    # Test min version compatibility
    is_compat = min_version <= sys_version

    # Test max version compatibility if it's defined
    if is_compat and max_version:
        is_compat = sys_version < max_version

    if not is_compat:
        if not name:
            # Get the utility name by finding the module
            # name from where this function was called
            frm = inspect.stack()[1]
            mod = inspect.getmodule(frm[0])
            mod_name = os.path.splitext(
                os.path.basename(mod.__file__))[0]
            name = '%s utility' % mod_name

        # Build the error message
        if max_version:
            max_version_error_msg = 'or higher and lower than %s' % \
                '.'.join([str(el) for el in max_version])
        else:
            max_version_error_msg = 'or higher'

        error_msg = (
            '%(name)s requires Python version %(min_version)s '
            '%(max_version_error_msg)s. The version of Python detected was '
            '%(sys_version)s. You may need to install or redirect the '
            'execution of this utility to an environment that includes a '
            'compatible Python version.'
        ) % {
            'name': name,
            'sys_version': '.'.join([str(el) for el in sys_version]),
            'min_version': '.'.join([str(el) for el in min_version]),
            'max_version_error_msg': max_version_error_msg
        }

        if raise_exception_on_fail:
            raise UtilError(error_msg)

        if print_on_fail:
            print('ERROR: %s' % error_msg)

        if exit_on_fail:
            sys.exit(1)

        if return_error_msg:
            return is_compat, error_msg

    return is_compat
>>>>>>> b372e256
<|MERGE_RESOLUTION|>--- conflicted
+++ resolved
@@ -1,15 +1,12 @@
-<<<<<<< HEAD
 from datetime import datetime
 
-DATE_FORMAT = '%Y-%m-%d'
-=======
 import os
 import sys
 import inspect
 
+DATE_FORMAT = '%Y-%m-%d'
 PYTHON_MIN_VERSION = (2, 7, 0)
 PYTHON_MAX_VERSION = (3, 0, 0)
->>>>>>> b372e256
 
 def enforce_dict(func):
     def wrapper(self, arg):
@@ -35,7 +32,6 @@
 
     return wrapper
 
-<<<<<<< HEAD
 def enforce_past_date(func):
     def wrapper(self, date):
         try:
@@ -50,7 +46,7 @@
         func(self, date)
 
     return wrapper
-=======
+
 def check_python_version(min_version=PYTHON_MIN_VERSION,
                          max_version=PYTHON_MAX_VERSION,
                          raise_exception_on_fail=False,
@@ -133,5 +129,4 @@
         if return_error_msg:
             return is_compat, error_msg
 
-    return is_compat
->>>>>>> b372e256
+    return is_compat